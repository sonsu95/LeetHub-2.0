--- conflicted
+++ resolved
@@ -1,8 +1,4 @@
-<<<<<<< HEAD
-import { getBrowser } from "./leetcode/util";
-=======
 import { getBrowser } from "./leetcode/util.js";
->>>>>>> 740f6e1c
 
 let action = false;
 
