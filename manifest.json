{
<<<<<<< HEAD
    "manifest_version" : 2,
    "name" : "LeetHub",
    "description" : "Automatically integrate your code with LeetCode and GitHub",
    "homepage_url": "https://github.com/QasimWani/LeetHub",
    "version" : "0.1.3",
    "author" : "Qasim Wani",
    "browser_action": {
        "default_icon": "assets/thumbnail.png",
        "default_popup": "popup.html"
    },
    "icons": {
        "16": "assets/thumbnail.png",
        "48": "assets/thumbnail.png",
        "128": "assets/thumbnail.png"
      },
    "background": {
      "scripts": ["scripts/background.js"],
      "persistent": false
    },
        "permissions": [
        "https://github.com/*",
        "https://api.github.com/*",
        "https://leetcode.com/*",
        "tabs",
        "activeTab",
        "unlimitedStorage",
        "storage"
     ],
     "content_scripts": [
        {
          "matches": [
            "https://leetcode.com/*", "https://github.com/*"
          ],
          "js": ["scripts/leetcode.js", "scripts/authorize.js"],
          "run_at": "document_start"
        }
=======
  "manifest_version": 2,
  "name": "LeetHub",
  "description": "Automatically integrate your Leetcode, GeeksforGeeks submissions to GitHub",
  "homepage_url": "https://github.com/QasimWani/LeetHub",
  "version": "0.1.9",
  "author": "Qasim Wani",
  "browser_action": {
    "default_icon": "assets/thumbnail.png",
    "default_popup": "popup.html"
  },
  "icons": {
    "16": "assets/thumbnail.png",
    "48": "assets/thumbnail.png",
    "128": "assets/thumbnail.png"
  },
  "background": {
    "scripts": [
      "scripts/background.js"
    ],
    "persistent": false
  },
  "permissions": [
    "tabs",
    "activeTab",
    "unlimitedStorage",
    "storage"
  ],
  "content_scripts": [
    {
      "matches": [
        "https://leetcode.com/*",
        "https://github.com/*",
        "https://practice.geeksforgeeks.org/*"
>>>>>>> 8e7d276e
      ],
      "js": [
        "scripts/leetcode.js",
        "scripts/authorize.js",
        "scripts/gfg.js"
      ],
      "run_at": "document_idle"
    }
  ],
  "content_security_policy": "script-src 'self' https://code.jquery.com/jquery-3.3.1.min.js https://github.com/login/oauth/authorize https://cdnjs.cloudflare.com/ajax/libs/semantic-ui/2.4.1/semantic.min.js; object-src 'self'"
}<|MERGE_RESOLUTION|>--- conflicted
+++ resolved
@@ -1,42 +1,4 @@
 {
-<<<<<<< HEAD
-    "manifest_version" : 2,
-    "name" : "LeetHub",
-    "description" : "Automatically integrate your code with LeetCode and GitHub",
-    "homepage_url": "https://github.com/QasimWani/LeetHub",
-    "version" : "0.1.3",
-    "author" : "Qasim Wani",
-    "browser_action": {
-        "default_icon": "assets/thumbnail.png",
-        "default_popup": "popup.html"
-    },
-    "icons": {
-        "16": "assets/thumbnail.png",
-        "48": "assets/thumbnail.png",
-        "128": "assets/thumbnail.png"
-      },
-    "background": {
-      "scripts": ["scripts/background.js"],
-      "persistent": false
-    },
-        "permissions": [
-        "https://github.com/*",
-        "https://api.github.com/*",
-        "https://leetcode.com/*",
-        "tabs",
-        "activeTab",
-        "unlimitedStorage",
-        "storage"
-     ],
-     "content_scripts": [
-        {
-          "matches": [
-            "https://leetcode.com/*", "https://github.com/*"
-          ],
-          "js": ["scripts/leetcode.js", "scripts/authorize.js"],
-          "run_at": "document_start"
-        }
-=======
   "manifest_version": 2,
   "name": "LeetHub",
   "description": "Automatically integrate your Leetcode, GeeksforGeeks submissions to GitHub",
@@ -59,6 +21,10 @@
     "persistent": false
   },
   "permissions": [
+    "https://github.com/*",
+    "https://api.github.com/*",
+    "https://leetcode.com/*",
+    "https://practice.geeksforgeeks.org/*",
     "tabs",
     "activeTab",
     "unlimitedStorage",
@@ -70,7 +36,6 @@
         "https://leetcode.com/*",
         "https://github.com/*",
         "https://practice.geeksforgeeks.org/*"
->>>>>>> 8e7d276e
       ],
       "js": [
         "scripts/leetcode.js",
